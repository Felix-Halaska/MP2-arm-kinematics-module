from math import sin, cos, acos, atan2, sqrt, asin
import math
import numpy as np
from matplotlib.figure import Figure
from helper_fcns.utils import EndEffector, rotm_to_euler, near_zero, dh_to_matrix
import sympy as sp
from sympy import evalf
import helper_fcns.utils as ut

PI = 3.1415926535897932384
np.set_printoptions(precision=3)


class Robot:
    """
    Represents a robot manipulator with various kinematic configurations.
    Provides methods to calculate forward kinematics, inverse kinematics, and velocity kinematics.
    Also includes methods to visualize the robot's motion and state in 3D.

    Attributes:
        num_joints (int): Number of joints in the robot.
        ee_coordinates (list): List of end-effector coordinates.
        robot (object): The robot object (e.g., TwoDOFRobot, ScaraRobot, etc.).
        origin (list): Origin of the coordinate system.
        axes_length (float): Length of the axes for visualization.
        point_x, point_y, point_z (list): Lists to store coordinates of points for visualization.
        show_animation (bool): Whether to show the animation or not.
        plot_limits (list): Limits for the plot view.
        fig (matplotlib.figure.Figure): Matplotlib figure for 3D visualization.
        sub1 (matplotlib.axes._subplots.Axes3DSubplot): Matplotlib 3D subplot.
    """

    def __init__(self, type="2-dof", show_animation: bool = True):
        """
        Initializes a robot with a specific configuration based on the type.

        Args:
            type (str, optional): Type of robot (e.g., '2-dof', 'scara', '5-dof'). Defaults to '2-dof'.
            show_animation (bool, optional): Whether to show animation of robot movement. Defaults to True.
        """
        if type == "2-dof":
            self.num_joints = 2
            self.ee_coordinates = ["X", "Y"]
            self.robot = TwoDOFRobot()

        elif type == "scara":
            self.num_joints = 3
            self.ee_coordinates = ["X", "Y", "Z", "Theta"]
            self.robot = ScaraRobot()

        elif type == "5-dof":
            self.num_joints = 5
            self.ee_coordinates = ["X", "Y", "Z", "RotX", "RotY", "RotZ"]
            self.robot = FiveDOFRobot()

        self.origin = [0.0, 0.0, 0.0]
        self.axes_length = 0.075
        self.point_x, self.point_y, self.point_z = [], [], []
        self.show_animation = show_animation
        self.plot_limits = [0.75, 0.75, 1.0]

        if self.show_animation:
            self.fig = Figure(figsize=(12, 10), dpi=100)
            self.sub1 = self.fig.add_subplot(1, 1, 1, projection="3d")
            self.fig.suptitle("Manipulator Kinematics Visualization", fontsize=16)

        # initialize figure plot
        self.init_plot()

    def init_plot(self):
        """Initializes the plot by calculating the robot's points and calling the plot function."""
        self.robot.calc_robot_points()
        self.plot_3D()

    def update_plot(self, pose=None, angles=None, soln=0, numerical=False):
        """
        Updates the robot's state based on new pose or joint angles and updates the visualization.

        Args:
            pose (EndEffector, optional): Desired end-effector pose for inverse kinematics.
            angles (list, optional): Joint angles for forward kinematics.
            soln (int, optional): The inverse kinematics solution to use (0 or 1).
            numerical (bool, optional): Whether to use numerical inverse kinematics.
        """
        if pose is not None:  # Inverse kinematics case
            if not numerical:
                self.robot.calc_inverse_kinematics(pose, soln=soln)
            else:
                self.robot.calc_numerical_ik(pose, tol=0.02, ilimit=100)
        elif angles is not None:  # Forward kinematics case
            self.robot.calc_forward_kinematics(angles, radians=False)
        else:
            return
        self.plot_3D()

    def move_velocity(self, vel):
        """
        Moves the robot based on a given velocity input.

        Args:
            vel (list): Velocity input for the robot.
        """
        self.robot.calc_velocity_kinematics(vel)
        self.plot_3D()

    def draw_line_3D(self, p1, p2, format_type: str = "k-"):
        """
        Draws a 3D line between two points.

        Args:
            p1 (list): Coordinates of the first point.
            p2 (list): Coordinates of the second point.
            format_type (str, optional): The format of the line. Defaults to "k-".
        """
        self.sub1.plot([p1[0], p2[0]], [p1[1], p2[1]], [p1[2], p2[2]], format_type)

    def draw_ref_line(self, point, axes=None, ref="xyz"):
        """
        Draws reference lines from a given point along specified axes.

        Args:
            point (list): The coordinates of the point to draw from.
            axes (matplotlib.axes, optional): The axes on which to draw the reference lines.
            ref (str, optional): Which reference axes to draw ('xyz', 'xy', or 'xz'). Defaults to 'xyz'.
        """
        line_width = 0.7
        if ref == "xyz":
            axes.plot(
                [point[0], self.plot_limits[0]],
                [point[1], point[1]],
                [point[2], point[2]],
                "b--",
                linewidth=line_width,
            )  # X line
            axes.plot(
                [point[0], point[0]],
                [point[1], self.plot_limits[1]],
                [point[2], point[2]],
                "b--",
                linewidth=line_width,
            )  # Y line
            axes.plot(
                [point[0], point[0]],
                [point[1], point[1]],
                [point[2], 0.0],
                "b--",
                linewidth=line_width,
            )  # Z line
        elif ref == "xy":
            axes.plot(
                [point[0], self.plot_limits[0]],
                [point[1], point[1]],
                "b--",
                linewidth=line_width,
            )  # X line
            axes.plot(
                [point[0], point[0]],
                [point[1], self.plot_limits[1]],
                "b--",
                linewidth=line_width,
            )  # Y line
        elif ref == "xz":
            axes.plot(
                [point[0], self.plot_limits[0]],
                [point[2], point[2]],
                "b--",
                linewidth=line_width,
            )  # X line
            axes.plot(
                [point[0], point[0]], [point[2], 0.0], "b--", linewidth=line_width
            )  # Z line

    def plot_3D(self):
        """
        Plots the 3D visualization of the robot, including the robot's links, end-effector, and reference frames.
        """
        self.sub1.cla()
        self.point_x.clear()
        self.point_y.clear()
        self.point_z.clear()

        EE = self.robot.ee

        # draw lines to connect the points
        for i in range(len(self.robot.points) - 1):
            self.draw_line_3D(self.robot.points[i], self.robot.points[i + 1])

        # draw the points
        for i in range(len(self.robot.points)):
            self.point_x.append(self.robot.points[i][0])
            self.point_y.append(self.robot.points[i][1])
            self.point_z.append(self.robot.points[i][2])
        self.sub1.plot(
            self.point_x,
            self.point_y,
            self.point_z,
            marker="o",
            markerfacecolor="m",
            markersize=12,
        )

        # draw the EE
        self.sub1.plot(EE.x, EE.y, EE.z, "bo")
        # draw the base reference frame
        self.draw_line_3D(
            self.origin,
            [self.origin[0] + self.axes_length, self.origin[1], self.origin[2]],
            format_type="r-",
        )
        self.draw_line_3D(
            self.origin,
            [self.origin[0], self.origin[1] + self.axes_length, self.origin[2]],
            format_type="g-",
        )
        self.draw_line_3D(
            self.origin,
            [self.origin[0], self.origin[1], self.origin[2] + self.axes_length],
            format_type="b-",
        )
        # draw the EE reference frame
        self.draw_line_3D([EE.x, EE.y, EE.z], self.robot.EE_axes[0], format_type="r-")
        self.draw_line_3D([EE.x, EE.y, EE.z], self.robot.EE_axes[1], format_type="g-")
        self.draw_line_3D([EE.x, EE.y, EE.z], self.robot.EE_axes[2], format_type="b-")
        # draw reference / trace lines
        self.draw_ref_line([EE.x, EE.y, EE.z], self.sub1, ref="xyz")

        # add text at bottom of window
        pose_text = "End-effector Pose:      [ "
        pose_text += f"X: {round(EE.x,4)},  "
        pose_text += f"Y: {round(EE.y,4)},  "
        pose_text += f"Z: {round(EE.z,4)},  "
        pose_text += f"RotX: {round(EE.rotx,4)},  "
        pose_text += f"RotY: {round(EE.roty,4)},  "
        pose_text += f"RotZ: {round(EE.rotz,4)}  "
        pose_text += " ]"

        theta_text = "Joint Positions (deg/m):     ["
        for i in range(self.num_joints):
            theta_text += f" {round(np.rad2deg(self.robot.theta[i]),2)}, "
        theta_text += " ]"

        textstr = pose_text + "\n" + theta_text
        self.sub1.text2D(
            0.2, 0.02, textstr, fontsize=13, transform=self.fig.transFigure
        )

        self.sub1.set_xlim(-self.plot_limits[0], self.plot_limits[0])
        self.sub1.set_ylim(-self.plot_limits[1], self.plot_limits[1])
        self.sub1.set_zlim(0, self.plot_limits[2])
        self.sub1.set_xlabel("x [m]")
        self.sub1.set_ylabel("y [m]")


class TwoDOFRobot:
    """
    Represents a 2-degree-of-freedom (DOF) robot arm with two joints and one end effector.
    Includes methods for calculating forward kinematics (FPK), inverse kinematics (IPK),
    and velocity kinematics (VK).

    Attributes:
        l1 (float): Length of the first arm segment.
        l2 (float): Length of the second arm segment.
        theta (list): Joint angles.
        theta_limits (list): Joint limits for each joint.
        ee (EndEffector): The end effector object.
        points (list): List of points representing the robot's configuration.
        num_dof (int): The number of degrees of freedom (2 for this robot).
    """

    def __init__(self):
        """
        Initializes a 2-DOF robot with default arm segment lengths and joint angles.
        """
        self.l1 = 0.30  # Length of the first arm segment
        self.l2 = 0.25  # Length of the second arm segment

        self.theta = [0.0, 0.0]  # Joint angles (in radians)
        self.theta_limits = [[-PI, PI], [-PI + 0.261, PI - 0.261]]  # Joint limits

        self.ee = EndEffector()  # The end-effector object
        self.num_dof = 2  # Number of degrees of freedom
        self.points = [None] * (self.num_dof + 1)  # List to store robot points

    def calc_forward_kinematics(self, theta: list, radians=False):
        """
        Calculates the forward kinematics for the robot based on the joint angles.

        Args:
            theta (list): Joint angles.
            radians (bool, optional): Whether the angles are in radians or degrees. Defaults to False.
        """

        if not radians:
            # Convert degrees to radians if the input is in degrees
            self.theta[0] = np.deg2rad(theta[0])
            self.theta[1] = np.deg2rad(theta[1])
        else:
            self.theta = theta

        # Ensure that the joint angles respect the joint limits
        for i, th in enumerate(self.theta):
            self.theta[i] = np.clip(
                th, self.theta_limits[i][0], self.theta_limits[i][1]
            )

        # Update the robot configuration (i.e., the positions of the joints and end effector)
        self.calc_robot_points()

    def calc_inverse_kinematics(self, EE: EndEffector, soln=0):
        """
        Calculates the inverse kinematics (IK) for a given end effector position.

        Args:
            EE (EndEffector): The end effector object containing the target position (x, y).
            soln (int, optional): The solution branch to use. Defaults to 0 (first solution).
        """
        x, y = EE.x, EE.y
        l1, l2 = self.l1, self.l2

        L = sqrt(x**2 + y**2)
        beta = acos((l1**2 + l2**2 - L**2) / (2 * l1 * l2))
        alpha = np.arctan2(y, x)
        phi = asin((l2 * sin(np.pi - beta)) / L)

        if soln == 0:
            self.theta[0] = alpha + phi
            self.theta[1] = np.pi + beta
        elif soln == 1:
            self.theta[0] = alpha - phi
            self.theta[1] = np.pi - beta

        # Calculate robot points based on the updated joint angles
        self.calc_robot_points()

    def calc_numerical_ik(self, EE: EndEffector, tol=0.01, ilimit=50):
        """
        Calculates numerical inverse kinematics (IK) based on input end effector coordinates.

        Args:
            EE (EndEffector): The end effector object containing the target position (x, y).
            tol (float, optional): The tolerance for the solution. Defaults to 0.01.
            ilimit (int, optional): The maximum number of iterations. Defaults to 50.
        """

        # x, y are desired, self.ee.x and self.ee.y are current
        x, y = EE.x, EE.y

        error = [x - self.ee.x, y - self.ee.y]

        print(x, y)
        print(self.ee.x, self.ee.y)
        print(f"error: {error}")
        new_theta = self.theta
        print(new_theta)
        for i in range(ilimit):
            if abs(sqrt(error[0] ** 2 + error[1] ** 2)) > tol:
                error = [x - self.ee.x, y - self.ee.y]
                new_theta = new_theta + self.inverse_jacobian() @ error
                self.theta = new_theta
                print(f"theta: {self.theta}")
                self.calc_robot_points()
            else:
                self.theta = new_theta
        self.calc_robot_points()

    def calc_velocity_kinematics(self, vel: list):
        """
        Calculates the velocity kinematics for the robot based on the given velocity input.

        Args:
            vel (list): The velocity vector for the end effector [vx, vy].
        """

        ########################################

        # insert your code here

        ########################################

        # Update robot points based on the new joint angles
        self.calc_robot_points()

    def jacobian(self, theta: list = None):
        """
        Returns the Jacobian matrix for the robot. If theta is not provided,
        the function will use the object's internal theta attribute.

        Args:
            theta (list, optional): The joint angles for the robot. Defaults to self.theta.

        Returns:
            np.ndarray: The Jacobian matrix (2x2).
        """
        # Use default values if arguments are not provided
        if theta is None:
            theta = self.theta

        return np.array(
            [
                [
                    -self.l1 * sin(theta[0]) - self.l2 * sin(theta[0] + theta[1]),
                    -self.l2 * sin(theta[0] + theta[1]),
                ],
                [
                    self.l1 * cos(theta[0]) + self.l2 * cos(theta[0] + theta[1]),
                    self.l2 * cos(theta[0] + theta[1]),
                ],
            ]
        )

    def inverse_jacobian(self):
        """
        Returns the inverse of the Jacobian matrix.

        Returns:
            np.ndarray: The inverse Jacobian matrix.
        """
        J = self.jacobian()
        print(f"Determinant of J: {np.linalg.det(J)}")
        # return np.linalg.inv(self.jacobian())
        return np.linalg.pinv(self.jacobian())

    def calc_robot_points(self):
        """
        Calculates the positions of the robot's joints and the end effector.

        Updates the `points` list, storing the coordinates of the base, shoulder, elbow, and end effector.
        """

        ########################################

        # Replace the placeholder values with your code

        placeholder_value = [0.0, 0.0, 0.0]

        # Base position
        self.points[0] = [0.0, 0.0, 0.0]
        # Shoulder joint
        self.points[1] = [
            self.l1 * cos(self.theta[0]),
            self.l1 * sin(self.theta[0]),
            0.0,
        ]
        # Elbow joint
        self.points[2] = [
            self.l1 * cos(self.theta[0]) + self.l2 * cos(self.theta[0] + self.theta[1]),
            self.l1 * sin(self.theta[0]) + self.l2 * sin(self.theta[0] + self.theta[1]),
            0.0,
        ]

        ########################################

        # Update end effector position
        self.ee.x = self.points[2][0]
        self.ee.y = self.points[2][1]
        self.ee.z = self.points[2][2]
        self.ee.rotz = self.theta[0] + self.theta[1]

        # End effector axes
        self.EE_axes = np.zeros((3, 3))
        self.EE_axes[0] = (
            np.array(
                [
                    cos(self.theta[0] + self.theta[1]),
                    sin(self.theta[0] + self.theta[1]),
                    0,
                ]
            )
            * 0.075
            + self.points[2]
        )
        self.EE_axes[1] = (
            np.array(
                [
                    -sin(self.theta[0] + self.theta[1]),
                    cos(self.theta[0] + self.theta[1]),
                    0,
                ]
            )
            * 0.075
            + self.points[2]
        )
        self.EE_axes[2] = np.array([0, 0, 1]) * 0.075 + self.points[2]


class ScaraRobot:
    """
    A class representing a SCARA (Selective Compliance Assembly Robot Arm) robot.
    This class handles the kinematics (forward, inverse, and velocity kinematics)
    and robot configuration, including joint limits and end-effector calculations.
    """

    def __init__(self):
        """
        Initializes the SCARA robot with its geometry, joint variables, and limits.
        Sets up the transformation matrices and robot points.
        """
        # Geometry of the robot (link lengths in meters)
        self.l1 = 0.35  # Base to 1st joint
        self.l2 = 0.18  # 1st joint to 2nd joint
        self.l3 = 0.15  # 2nd joint to 3rd joint
        self.l4 = 0.30  # 3rd joint to 4th joint (tool or end-effector)
        self.l5 = 0.12  # Tool offset

        # Joint variables (angles in radians)
        self.theta = [0.0, 0.0, 0.0]

        # Joint angle limits (min, max) for each joint
        self.theta_limits = [
            [-np.pi, np.pi],
            [-np.pi + 0.261, np.pi - 0.261],
            [0, self.l1 + self.l3 - self.l5],
        ]

        # End-effector (EE) object to store EE position and orientation
        self.ee = EndEffector()

        # Number of degrees of freedom and number of points to store robot configuration
        self.num_dof = 3
        self.num_points = 7
        self.points = [None] * self.num_points

        # Transformation matrices (DH parameters and resulting transformation)
        self.DH = np.zeros((5, 4))  # Denavit-Hartenberg parameters (theta, d, a, alpha)
        self.T = np.zeros((self.num_dof, 4, 4))  # Transformation matrices

        ########################################

        # insert your additional code here

        ########################################

    def calc_forward_kinematics(self, theta: list, radians=False):
        """
        Calculate Forward Kinematics (FK) based on the given joint angles.

        Args:
            theta (list): Joint angles (in radians if radians=True, otherwise in degrees).
            radians (bool): Whether the input angles are in radians (default is False).
        """
        ########################################

        # insert your code here

        ########################################

        # Calculate robot points (e.g., end-effector position)
        self.calc_robot_points()

    def calc_inverse_kinematics(self, EE: EndEffector, soln=0):
        """
        Calculate Inverse Kinematics (IK) based on the input end-effector coordinates.

        Args:
            EE (EndEffector): End-effector object containing desired position (x, y, z).
            soln (int): Solution index (0 or 1), for multiple possible IK solutions.
        """
        x, y, z = EE.x, EE.y, EE.z
        l1, l2, l3, l4, l5 = self.l1, self.l2, self.l3, self.l4, self.l5

        L = sqrt(x**2 + y**2)
        beta = acos((l2**2 + l4**2 - L**2) / (2 * l2 * l4))
        alpha = np.arctan2(y, x)
        phi = asin((l4 * sin(np.pi - beta)) / L)

        if soln == 0:
            self.theta[0] = alpha + phi
            self.theta[1] = np.pi + beta
        elif soln == 1:
            self.theta[0] = alpha - phi
            self.theta[1] = np.pi - beta

        self.theta[2] = l1 + l3 - l5 - z
        ####################################

        # Recalculate Forward Kinematics to update the robot's configuration
        self.calc_forward_kinematics(self.theta, radians=True)

    def calc_velocity_kinematics(self, vel: list):
        """
        Calculate velocity kinematics and update joint velocities.

        Args:
            vel (array): Linear velocities (3D) of the end-effector.
        """
        ########################################

        # insert your code here

        ########################################

        # Recalculate robot points based on updated joint angles
        self.calc_robot_points()

    def calc_robot_points(self):
        """
        Calculate the main robot points (links and end-effector position) using the current joint angles.
        Updates the robot's points array and end-effector position.
        """

        # Calculate transformation matrices for each joint and end-effector
        self.points[0] = np.array([0, 0, 0, 1])
        self.points[1] = np.array([0, 0, self.l1, 1])
        self.points[2] = self.T[0] @ self.points[0]
        self.points[3] = self.points[2] + np.array([0, 0, self.l3, 1])
        self.points[4] = self.T[0] @ self.T[1] @ self.points[0] + np.array(
            [0, 0, self.l5, 1]
        )
        self.points[5] = self.T[0] @ self.T[1] @ self.points[0]
        self.points[6] = self.T[0] @ self.T[1] @ self.T[2] @ self.points[0]

        self.EE_axes = (
            self.T[0] @ self.T[1] @ self.T[2] @ np.array([0.075, 0.075, 0.075, 1])
        )
        self.T_ee = self.T[0] @ self.T[1] @ self.T[2]

        # End-effector (EE) position and axes
        self.ee.x = self.points[-1][0]
        self.ee.y = self.points[-1][1]
        self.ee.z = self.points[-1][2]
        rpy = rotm_to_euler(self.T_ee[:3, :3])
        self.ee.rotx, self.ee.roty, self.ee.rotz = rpy

        # EE coordinate axes
        self.EE_axes = np.zeros((3, 3))
        self.EE_axes[0] = self.T_ee[:3, 0] * 0.075 + self.points[-1][0:3]
        self.EE_axes[1] = self.T_ee[:3, 1] * 0.075 + self.points[-1][0:3]
        self.EE_axes[2] = self.T_ee[:3, 2] * 0.075 + self.points[-1][0:3]


class FiveDOFRobot:
    """
    A class to represent a 5-DOF robotic arm with kinematics calculations, including
    forward kinematics, inverse kinematics, velocity kinematics, and Jacobian computation.

    Attributes:
        l1, l2, l3, l4, l5: Link lengths of the robotic arm.
        theta: List of joint angles in radians.
        theta_limits: Joint limits for each joint.
        ee: End-effector object for storing the position and orientation of the end-effector.
        num_dof: Number of degrees of freedom (5 in this case).
        points: List storing the positions of the robot joints.
        DH: Denavit-Hartenberg parameters for each joint.
        T: Transformation matrices for each joint.
    """

    def __init__(self):
        """Initialize the robot parameters and joint limits."""
        # Link lengths
        self.l1, self.l2, self.l3, self.l4, self.l5 = 0.30, 0.15, 0.18, 0.15, 0.12

        # Joint angles (initialized to zero)
        self.theta = [0, 0, 0, 0, 0]

        # Joint limits (in radians)
        self.theta_limits = [
            [-np.pi, np.pi],
            [-np.pi / 3, np.pi],
            [-np.pi + np.pi / 12, np.pi - np.pi / 4],
            [-np.pi + np.pi / 12, np.pi - np.pi / 12],
            [-np.pi, np.pi],
        ]

        # End-effector object
        self.ee = EndEffector()

        # Robot's points
        self.num_dof = 5
        self.points = [None] * (self.num_dof + 1)

        # Denavit-Hartenberg parameters and transformation matrices
        self.DH = np.zeros((5, 4))
        self.T = np.zeros((self.num_dof, 4, 4))

        ########################################

        # insert your additional code here

        ########################################
        self.calc_HTM()

    def calc_HTM(self):

        arr = []
        dhTable = [
            [self.theta[0], self.l1, 0, math.pi / 2],
            [math.pi / 2, 0, 0, 0],
            [self.theta[1], 0, self.l2, math.pi],
            [self.theta[2], 0, self.l3, math.pi],
            [self.theta[3], 0, self.l4, 0],
            [-math.pi / 2, 0, 0, -math.pi / 2],
            [self.theta[4], self.l5, 0, 0],
        ]

        for i in range(len(dhTable)):
            arr.append(ut.dh_to_matrix(dhTable[i]))

        self.T[0] = np.matmul(arr[0], arr[1])
        self.T[1] = arr[2]
        self.T[2] = arr[3]
        self.T[3] = np.matmul(arr[4], arr[5])
        self.T[4] = arr[6]  # m45 is just the rotation so it does not need another link
        # print (self.T)

    def calc_forward_kinematics(self, theta: list, radians=False):
        """
        Calculate forward kinematics based on the provided joint angles.

        Args:
            theta: List of joint angles (in degrees or radians).
            radians: Boolean flag to indicate if input angles are in radians.
        """
        if not radians:
            for i in range(len(self.theta)):
                self.theta[i] = theta[i] * PI / 180
        else:
            self.theta = theta

        # Update the robot configuration (i.e., the positions of the joints and end effector)
        self.calc_robot_points()

    def calc_inverse_kinematics(self, EE: EndEffector, soln=0, radians=False):
        """
        Calculate inverse kinematics to determine the joint angles based on end-effector position.

        Args:
            EE: EndEffector object containing desired position and orientation.
            soln: Optional parameter for multiple solutions (not implemented).
        """
        # Redefine EE positions
        x, y, z = EE.x, EE.y, EE.z

        # Find wrist position
        R_EE = np.array(ut.euler_to_rotm((EE.rotx, EE.roty, EE.rotz)), dtype=float)
        z_zero = np.transpose(np.array([[0, 0, 1]]))
        p_wrist = np.array([[x], [y], [z]]) - ((self.l4 + self.l5) * (R_EE @ z_zero))

        x_wrist = p_wrist[0]
        y_wrist = p_wrist[1]
        z_wrist = p_wrist[2]

        # Calculate theta 1
        t_1 = atan2(y_wrist, x_wrist) + math.pi

        # Define parallel plane
        s = z_wrist - self.l1
        r = sqrt(x_wrist**2 + y_wrist**2)

        # Find geometric relationships
        L = sqrt(s**2 + r**2)
        alpha = atan2(r, s)
        beta = np.arccos(
            np.clip((self.l2**2 + self.l3**2 - L**2) / (2 * self.l2 * self.l3), -1, 1)
        )

        # Solve for two solutions for theta 2 and theta 3
        if soln == 0:
            t_3 = math.pi - beta
            phi = atan2((self.l3 * sin(-t_3)), (self.l2 + (self.l3 * cos(-t_3))))
            t_2 = alpha - phi
        elif soln == 1:
            t_3 = -math.pi + beta
            phi = atan2((self.l3 * sin(-t_3)), (self.l2 + (self.l3 * cos(-t_3))))
            t_2 = alpha - phi

<<<<<<< HEAD
        # Assign theta values to theta list
=======
        R_1 = np.array([[cos(t_1),0,sin(t_1)],[sin(t_1),0,-cos(t_1)],[0,1,0]])
        R_1_5 = np.array([[0,-1,0],[1,0,0],[0,0,1]])
        R_2 = np.array([[cos(t_2),sin(t_2),0],[sin(t_2),-cos(t_2),0],[0,0,-1]])
        R_3 = np.array([[cos(t_3),sin(t_3),0],[sin(t_3),-cos(t_3),0],[0,0,-1]])
        R_0_3 = R_1 @ R_1_5 @ R_2 @ R_3
        print(R_0_3)

        R_3_5 = np.transpose(R_0_3) @ R_EE
        print(f"{R_3_5=}")
        print(R_3_5[2,0])
        print(R_3_5[2,1])
        print(R_3_5[0,2])
        print(R_3_5[1,2])

        t_4 = atan2(R_3_5[1,2],R_3_5[0,2])
        t_5 = atan2(-R_3_5[2,0],-R_3_5[2,1])
        #print(f"{t_4_test=}")
        #t_4_test_1 = np.arccos(R_3_5[2,1])
        #print(f"{t_4_test_1=}")
        #t_5_test = np.arccos(R_3_5[0,2])
        #print(f"{t_5_test=}")
        #t_5_test_1 = np.arcsin(R_3_5[1,2])
        #print(f"{t_5_test_1=}")

        #Assign theta values to theta list
>>>>>>> 709d15a4
        self.theta[0] = t_1
        self.theta[1] = t_2
        self.theta[2] = t_3
        self.theta[3] = t_4
        self.theta[4] = t_5

        # Solve for alternative solutions
        t_1_1 = atan2(y_wrist, x_wrist)
        r_1 = -1 * sqrt(x_wrist**2 + y_wrist**2)
        alpha_1 = atan2(r_1, s)
        t_3 = math.pi - beta
        t_3_1 = -math.pi + beta

        phi = atan2((self.l3 * sin(-t_3)), (self.l2 + (self.l3 * cos(-t_3))))
        phi_1 = atan2((self.l3 * sin(-t_3_1)), (self.l2 + (self.l3 * cos(-t_3_1))))

        t_2 = alpha - phi
        t_2_1 = alpha - phi_1
        t_2_2 = alpha_1 - phi
        t_2_3 = alpha_1 - phi_1

<<<<<<< HEAD
        # Assign all possible solutions to a list
        solutions = np.zeros(8, 5)
        solutions[0, 0:2] = [t_1_1, t_2, t_3]
        solutions[1, 0] = [t_1_1, t_2_2, t_3]
        solutions[2, 0] = [t_1_1, t_2_1, t_3_1]
        solutions[3, 0] = [t_1_1, t_2_3, t_3_1]
        solutions[4, 0] = [t_1, t_2, t_3]
        solutions[5, 0] = [t_1, t_2_2, t_3]
        solutions[6, 0] = [t_1, t_2_1, t_3_1]
        solutions[7, 0] = [t_1, t_2_3, t_3, 1]
=======
        #Assign all possible solutions to a list
        solutions = np.zeros((8,5))
        solutions[0,0:3] = [t_1_1,t_2,t_3]
        solutions[1,0:3] = [t_1_1,t_2_2,t_3]
        solutions[2,0:3] = [t_1_1,t_2_1,t_3_1]
        solutions[3,0:3] = [t_1_1,t_2_3,t_3_1]
        solutions[4,0:3] = [t_1,t_2,t_3]
        solutions[5,0:3] = [t_1,t_2_2,t_3]
        solutions[6,0:3] = [t_1,t_2_1,t_3_1]
        solutions[7,0:3] = [t_1,t_2_3,t_3_1]

        #for i in range(8):

>>>>>>> 709d15a4

        self.calc_robot_points()

        # L = sqrt(x**2 + y**2)
        # beta = acos((l1**2 + l2**2 - L**2)/(2*l1*l2))
        # alpha = np.arctan2(y,x)
        # phi = asin((l2*sin(np.pi-beta))/L)

        # if soln == 0:
        #     self.theta[0] = alpha + phi
        #     self.theta[1] = np.pi + beta
        # elif soln == 1:
        #     self.theta[0] = alpha - phi
        #     self.theta[1] = np.pi - beta

    def calc_numerical_ik(self, EE: EndEffector, tol=0.01, ilimit=100):
        """
        Calculates numerical inverse kinematics (IK) based on input end effector coordinates.

        Args:
            EE (EndEffector): The end effector object containing the target position (x, y).
            tol (float, optional): The tolerance for the solution. Defaults to 0.01.
            ilimit (int, optional): The maximum number of iterations. Defaults to 50.
        """

        # x, y, z are desired, self.ee.x, self.ee.y, and self.ee.z are current
        x, y, z = EE.x, EE.y, EE.z

        error = [x - self.ee.x, y - self.ee.y, z - self.ee.z]
        for i in range(ilimit):
            if sqrt(error[0] ** 2 + error[1] ** 2 + error[2] ** 2) > tol:
                error = [x - self.ee.x, y - self.ee.y, z - self.ee.z]
                self.theta = self.theta + self.inverse_jacobian() @ error
                count = 0
                for angle in self.theta:
                    if angle < self.theta_limits[count][0]:
                        self.theta[count] = self.theta_limits[count][0]
                    if angle > self.theta_limits[count][1]:
                        self.theta[count] = self.theta_limits[count][1]
                    count = count + 1
                self.calc_robot_points()
                print(error)
            else:
                break
        self.calc_robot_points()

    def calc_velocity_kinematics(self, vel: list):
        """
        Calculate the joint velocities required to achieve the given end-effector velocity.

        Args:
            vel: Desired end-effector velocity (3x1 vector).
        """
        t0, t1, t2, t3, t4 = sp.symbols("t0 t1 t2 t3 t4 ")

        dhTable = [
            [t0, self.l1, 0, math.pi / 2],
            [math.pi / 2, 0, 0, 0],
            [t1, 0, self.l2, math.pi],
            [t2, 0, self.l3, math.pi],
            [t3, 0, self.l4, 0],
            [-math.pi / 2, 0, 0, -math.pi / 2],
            [t4, self.l5, 0, 0],
        ]

        # create our homogeneous tranformation matrix symbolically
        arr = []
        for i in range(len(dhTable)):
            arr.append(ut.dh_sympi_to_matrix(dhTable[i]))

        Hm = arr[0] * arr[1] * arr[2] * arr[3] * arr[4] * arr[5] * arr[6]

        Hx = Hm[0, 3]
        Hy = Hm[1, 3]
        Hz = Hm[2, 3]

        # create our Jv matrix by taking the symbolic partial derivatives
        jacobian = sp.Matrix(
            [
                [
                    sp.diff(Hx, t0),
                    sp.diff(Hx, t1),
                    sp.diff(Hx, t2),
                    sp.diff(Hx, t3),
                    sp.diff(Hx, t4),
                ],
                [
                    sp.diff(Hy, t0),
                    sp.diff(Hy, t1),
                    sp.diff(Hy, t2),
                    sp.diff(Hy, t3),
                    sp.diff(Hy, t4),
                ],
                [
                    sp.diff(Hz, t0),
                    sp.diff(Hz, t1),
                    sp.diff(Hz, t2),
                    sp.diff(Hz, t3),
                    sp.diff(Hz, t4),
                ],
            ]
        )

        # substitue in real angle values
        jacobian = jacobian.evalf(subs={t0: self.theta[0]})
        jacobian = jacobian.evalf(subs={t1: self.theta[1]})
        jacobian = jacobian.evalf(subs={t2: self.theta[2]})
        jacobian = jacobian.evalf(subs={t3: self.theta[3]})
        jacobian = jacobian.evalf(subs={t4: self.theta[4]})

        # take the psudoinverse and add a small constant to avoid singularities
        invJac = np.array(
            sp.transpose(jacobian)
            * (((jacobian * sp.transpose(jacobian)) + sp.eye(3) * 0.0001) ** -1)
        )

        # jacobian_np = np.array(jacobian, dtype=float)
        # jac_transpose_np = np.array(sp.transpose(jacobian), dtype=float)

        # jjt = jacobian_np @ jac_transpose_np
        # det = np.linalg.det(jjt)

        vel = np.array([vel])

        thetaDot = np.matmul(invJac, np.transpose(vel))

        # calculate new angular positions
        timeStep = 0.02
        for i in range(len(self.theta)):
            self.theta[i] = self.theta[i] + (float(thetaDot[i][0]) * timeStep)

        self.calc_forward_kinematics(self.theta, radians=True)

    def jacobian(self, theta: list = None):
        """
        Compute the Jacobian matrix for the current robot configuration.

        Args:
            theta (list, optional): The joint angles for the robot. Defaults to self.theta.

        Returns:
            Jacobian matrix (3x5).
        """
        # Use default values if arguments are not provided
        if theta is None:
            theta = self.theta

        # Define DH parameters
        DH = np.zeros((5, 4))
        DH[0] = [theta[0], self.l1, 0, np.pi / 2]
        DH[1] = [theta[1] + np.pi / 2, 0, self.l2, np.pi]
        DH[2] = [theta[2], 0, self.l3, np.pi]
        DH[3] = [theta[3] - np.pi / 2, 0, 0, -np.pi / 2]
        DH[4] = [theta[4], self.l4 + self.l5, 0, 0]

        # Compute transformation matrices
        T = np.zeros((self.num_dof, 4, 4))
        for i in range(self.num_dof):
            T[i] = dh_to_matrix(DH[i])

        # Precompute transformation matrices for efficiency
        T_cumulative = [np.eye(4)]
        for i in range(self.num_dof):
            T_cumulative.append(T_cumulative[-1] @ T[i])

        # Define O0 for calculations
        O0 = np.array([0, 0, 0, 1])

        # Initialize the Jacobian matrix
        jacobian = np.zeros((3, self.num_dof))

        # Calculate the Jacobian columns
        for i in range(self.num_dof):
            T_curr = T_cumulative[i]
            T_final = T_cumulative[-1]

            # Calculate position vector r
            r = (T_final @ O0 - T_curr @ O0)[:3]

            # Compute the rotation axis z
            z = T_curr[:3, :3] @ np.array([0, 0, 1])

            # Compute linear velocity part of the Jacobian
            jacobian[:, i] = np.cross(z, r)

        # Replace near-zero values with zero, primarily for debugging purposes
        # return near_zero(jacobian)
        return jacobian

    def inverse_jacobian(self):
        """
        Returns the inverse of the Jacobian matrix.

        Returns:
            np.ndarray: The inverse Jacobian matrix.
        """
        J = self.jacobian()
        # print(f"Determinant of J: {np.linalg.det(J)}")
        # return np.linalg.inv(self.jacobian())
        return np.linalg.pinv(self.jacobian())

    def dh_to_matrix(self, dh_params: list) -> np.ndarray:
        """Converts Denavit-Hartenberg parameters to a transformation matrix.

        Args:
            dh_params (list): Denavit-Hartenberg parameters [theta, d, a, alpha].

        Returns:
            np.ndarray: A 4x4 transformation matrix.
        """
        theta, d, a, alpha = dh_params
        return np.array(
            [
                [
                    cos(theta),
                    -sin(theta) * cos(alpha),
                    sin(theta) * sin(alpha),
                    a * cos(theta),
                ],
                [
                    sin(theta),
                    cos(theta) * cos(alpha),
                    -cos(theta) * sin(alpha),
                    a * sin(theta),
                ],
                [0, sin(alpha), cos(alpha), d],
                [0, 0, 0, 1],
            ]
        )

    def calc_robot_points(self):
        """Calculates the main arm points using the current joint angles"""
        self.calc_HTM()
        # Initialize points[0] to the base (origin)
        self.points[0] = np.array([0, 0, 0, 1])

        # Precompute cumulative transformations to avoid redundant calculations
        T_cumulative = [np.eye(4)]
        for i in range(self.num_dof):
            T_cumulative.append(T_cumulative[-1] @ self.T[i])

        # Calculate the robot points by applying the cumulative transformations
        for i in range(1, 6):
            self.points[i] = T_cumulative[i] @ self.points[0]
        print(self.points[3])

        # Calculate EE position and rotation
        self.EE_axes = T_cumulative[-1] @ np.array(
            [0.075, 0.075, 0.075, 1]
        )  # End-effector axes
        self.T_ee = T_cumulative[-1]  # Final transformation matrix for EE

        # Set the end effector (EE) position
        self.ee.x, self.ee.y, self.ee.z = self.points[-1][:3]

        # Extract and assign the RPY (roll, pitch, yaw) from the rotation matrix
        rpy = rotm_to_euler(self.T_ee[:3, :3])
        self.ee.rotx, self.ee.roty, self.ee.rotz = rpy[0], rpy[1], rpy[2]

        # Calculate the EE axes in space (in the base frame)
        self.EE = [self.ee.x, self.ee.y, self.ee.z]
        self.EE_axes = np.array(
            [self.T_ee[:3, i] * 0.075 + self.points[-1][:3] for i in range(3)]
        )<|MERGE_RESOLUTION|>--- conflicted
+++ resolved
@@ -763,35 +763,7 @@
             phi = atan2((self.l3 * sin(-t_3)), (self.l2 + (self.l3 * cos(-t_3))))
             t_2 = alpha - phi
 
-<<<<<<< HEAD
         # Assign theta values to theta list
-=======
-        R_1 = np.array([[cos(t_1),0,sin(t_1)],[sin(t_1),0,-cos(t_1)],[0,1,0]])
-        R_1_5 = np.array([[0,-1,0],[1,0,0],[0,0,1]])
-        R_2 = np.array([[cos(t_2),sin(t_2),0],[sin(t_2),-cos(t_2),0],[0,0,-1]])
-        R_3 = np.array([[cos(t_3),sin(t_3),0],[sin(t_3),-cos(t_3),0],[0,0,-1]])
-        R_0_3 = R_1 @ R_1_5 @ R_2 @ R_3
-        print(R_0_3)
-
-        R_3_5 = np.transpose(R_0_3) @ R_EE
-        print(f"{R_3_5=}")
-        print(R_3_5[2,0])
-        print(R_3_5[2,1])
-        print(R_3_5[0,2])
-        print(R_3_5[1,2])
-
-        t_4 = atan2(R_3_5[1,2],R_3_5[0,2])
-        t_5 = atan2(-R_3_5[2,0],-R_3_5[2,1])
-        #print(f"{t_4_test=}")
-        #t_4_test_1 = np.arccos(R_3_5[2,1])
-        #print(f"{t_4_test_1=}")
-        #t_5_test = np.arccos(R_3_5[0,2])
-        #print(f"{t_5_test=}")
-        #t_5_test_1 = np.arcsin(R_3_5[1,2])
-        #print(f"{t_5_test_1=}")
-
-        #Assign theta values to theta list
->>>>>>> 709d15a4
         self.theta[0] = t_1
         self.theta[1] = t_2
         self.theta[2] = t_3
@@ -813,7 +785,6 @@
         t_2_2 = alpha_1 - phi
         t_2_3 = alpha_1 - phi_1
 
-<<<<<<< HEAD
         # Assign all possible solutions to a list
         solutions = np.zeros(8, 5)
         solutions[0, 0:2] = [t_1_1, t_2, t_3]
@@ -824,21 +795,6 @@
         solutions[5, 0] = [t_1, t_2_2, t_3]
         solutions[6, 0] = [t_1, t_2_1, t_3_1]
         solutions[7, 0] = [t_1, t_2_3, t_3, 1]
-=======
-        #Assign all possible solutions to a list
-        solutions = np.zeros((8,5))
-        solutions[0,0:3] = [t_1_1,t_2,t_3]
-        solutions[1,0:3] = [t_1_1,t_2_2,t_3]
-        solutions[2,0:3] = [t_1_1,t_2_1,t_3_1]
-        solutions[3,0:3] = [t_1_1,t_2_3,t_3_1]
-        solutions[4,0:3] = [t_1,t_2,t_3]
-        solutions[5,0:3] = [t_1,t_2_2,t_3]
-        solutions[6,0:3] = [t_1,t_2_1,t_3_1]
-        solutions[7,0:3] = [t_1,t_2_3,t_3_1]
-
-        #for i in range(8):
-
->>>>>>> 709d15a4
 
         self.calc_robot_points()
 
